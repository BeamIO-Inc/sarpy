# -*- coding: utf-8 -*-
"""
The module contains methods for computing a color subaperture image
"""

import numpy
from sarpy.io.complex import open as file_open
from ..io.complex.base import BaseReader


__classification__ = "UNCLASSIFIED"
__author__ = ('Thomas Mccullough',  'Melanie Baker')


def _jet_wrapped(siz):
    """
    Provides a jet-like colormap array for sub-aperture processing

    Parameters
    ----------
    siz : int
        the size of the colormap

    Returns
    -------
    numpy.ndarray
        the `siz x 3` colormap array
    """

    siz = int(siz)
    red_siz = max(1, int(siz/4))
    # create trapezoidal stack
    trapezoid = numpy.hstack(
        (numpy.arange(1, red_siz+1, dtype=numpy.float64)/float(red_siz),
         numpy.ones((red_siz, ), dtype=numpy.float64),
         numpy.arange(red_siz, 0, -1, dtype=numpy.float64)/float(red_siz)))
    out = numpy.zeros((siz, 3), dtype=numpy.float64)
    # create red, green, blue indices
    green_inds = int(0.5*(siz - trapezoid.size)) + numpy.arange(trapezoid.size)
    red_inds = ((green_inds + red_siz) % siz)
    blue_inds = ((green_inds - red_siz) % siz)
    # populate our array
    out[red_inds, 0] = trapezoid
    out[green_inds, 1] = trapezoid
    out[blue_inds, 2] = trapezoid
    return out


<<<<<<< HEAD
def mem(image, dim=0, pdir='R', fill=1):
=======
def mem(image, dim=1, pdir='R', fill=1):
>>>>>>> c4a22168
    """
    Creates a color subaperture image (csi) from full-resolution complex data.

    Parameters
    ----------
    image : numpy.ndarray
        the complex valued SAR data in the image domain.
    dim : int
<<<<<<< HEAD
        dimension over which to split the sub-aperture, defaults to 0.
=======
        dimension over which to split the sub-aperture, defaults to 1.
>>>>>>> c4a22168
    pdir : str
        platform direction, 'RIGHT'/'R' (default) or 'LEFT'/'L'. The assumption
        is that 2nd dimension is increasing range.
    fill : int|float
        the fill factor, which defaults to 1.

    Returns
    -------
    numpy.ndarray
        The csi array, of shape `M x N x 3`, where image has shape `M x N`,
        of dtype=float64
    """

    if not (isinstance(image, numpy.ndarray) and len(image.shape) == 2 and numpy.iscomplexobj(image)):
        raise ValueError('image must be a two-dimensional numpy array of complex dtype')

    dim = int(dim)
    if dim not in [0, 1]:
        raise ValueError('dim must take value 0 or 1, got {}'.format(dim))
    if dim == 0:
        image = image.T  # this is a view

    pdir_func = pdir.upper()[0]
    if pdir_func not in ['R', 'L']:
        raise ValueError('It is expected that pdir is one of "R", "RIGHT", "L", or "LEFT". Got {}'.format(pdir))

    # move to phase history domain
<<<<<<< HEAD
    cmap = _jet_wrapped(image.shape[0]/fill)  # which axis?
    # ph0 = numpy.fft.fftshift(numpy.fft.ifft(image, axis=1), axes=1)  # what about the initial shift?
=======
    cmap = _jet_wrapped(image.shape[0]/fill)
>>>>>>> c4a22168
    ph0 = numpy.fft.fftshift(numpy.fft.ifft(image, axis=1), axes=1)
    # apply the sub-aperture filters
    ph_indices = int(numpy.floor(0.5*(image.shape[1] - cmap.shape[0]))) + numpy.arange(cmap.shape[0], dtype=numpy.int32)
    ph0_RGB = numpy.zeros((image.shape[0], cmap.shape[0], 3), dtype=numpy.complex128)
    for i in range(3):
        ph0_RGB[:, :, i] = ph0[:, ph_indices]*cmap[:, i]

    # Shift phase history to avoid having zeropad in middle of filter.
    # This fixes the purple sidelobe artifact.
    filter_shift = int(numpy.ceil(image.shape[1]/(4*fill)))
    ph0_RGB[:, :, 0] = numpy.roll(ph0_RGB[:, :, 0], -filter_shift)
    ph0_RGB[:, :, 2] = numpy.roll(ph0_RGB[:, :, 2], filter_shift)
    # NB: the green band is already centered

    # FFT back to the image domain
    im0_RGB = numpy.fft.fft(numpy.fft.fftshift(ph0_RGB, axes=1), n=image.shape[1], axis=1)

    # Replace the intensity with the original image intensity to main full resolution
    # (in intensity, but not in color).
<<<<<<< HEAD
    scale_factor = numpy.abs(image)/numpy.abs(im0_RGB).max(axis=2)
    im0_RGB = numpy.abs(im0_RGB)*scale_factor[:, :, numpy.newaxis]
=======
    scale_factor = numpy.abs(image)/numpy.abs(im0_RGB).max(0)
    im0_RGB = numpy.abs(im0_RGB)*scale_factor
>>>>>>> c4a22168

    # reorient images
    if dim == 0:
        im0_RGB = im0_RGB.transpose([1, 0, 2])
    if pdir_func == 'R':
        # reverse the color band order
        im0_RGB = im0_RGB[:, :, ::-1]
    return im0_RGB


def file(reader, dim=1, row_range=None, col_range=None, index=0):
    """
    Creates a color subaperture image (csi) for the specified range from the
    file or reader object.

    Parameters
    ----------
    reader : BaseReader|str
        Reader object or file name for a reader object
    dim : int
        passed through to the `mem` method
    row_range : none|tuple|int
        Passed through to `read_chip` method of the reader object.
    col_range : none|tuple|int
        Passed through to `read_chip` method of the reader object.
    index : int
        Passed through to `read_chip` method of the reader object.
        Used to determine which sicd/chip to use, if there are multiple.

    Returns
    -------
    numpy.ndarray
        The csi array of dtype=float64
    """

    if isinstance(reader, str):
        reader = file_open(reader)
    if not isinstance(reader, BaseReader):
        raise TypeError('reader is required to be a file name for a complex image object, '
                        'or an instance of a reader object.')

    index = int(index)
    sicd = reader.sicd_meta
    if isinstance(sicd, tuple):
        sicd = sicd[index]

    pdir = None if sicd.SCPCOA is None else sicd.SCPCOA.SideOfTrack
    if pdir is None:
        pdir = 'R'

    try:
        fill = 1/(sicd.Grid.Col.SS*sicd.Grid.Col.ImpRespBW)
    except (ValueError, AttributeError, TypeError):
        fill = 1  # TODO: log a warning or something?

    image = reader.read_chip(row_range, col_range, index=index)
    return mem(image, dim=dim, pdir=pdir, fill=fill)<|MERGE_RESOLUTION|>--- conflicted
+++ resolved
@@ -46,11 +46,7 @@
     return out
 
 
-<<<<<<< HEAD
 def mem(image, dim=0, pdir='R', fill=1):
-=======
-def mem(image, dim=1, pdir='R', fill=1):
->>>>>>> c4a22168
     """
     Creates a color subaperture image (csi) from full-resolution complex data.
 
@@ -59,11 +55,7 @@
     image : numpy.ndarray
         the complex valued SAR data in the image domain.
     dim : int
-<<<<<<< HEAD
         dimension over which to split the sub-aperture, defaults to 0.
-=======
-        dimension over which to split the sub-aperture, defaults to 1.
->>>>>>> c4a22168
     pdir : str
         platform direction, 'RIGHT'/'R' (default) or 'LEFT'/'L'. The assumption
         is that 2nd dimension is increasing range.
@@ -91,12 +83,7 @@
         raise ValueError('It is expected that pdir is one of "R", "RIGHT", "L", or "LEFT". Got {}'.format(pdir))
 
     # move to phase history domain
-<<<<<<< HEAD
     cmap = _jet_wrapped(image.shape[0]/fill)  # which axis?
-    # ph0 = numpy.fft.fftshift(numpy.fft.ifft(image, axis=1), axes=1)  # what about the initial shift?
-=======
-    cmap = _jet_wrapped(image.shape[0]/fill)
->>>>>>> c4a22168
     ph0 = numpy.fft.fftshift(numpy.fft.ifft(image, axis=1), axes=1)
     # apply the sub-aperture filters
     ph_indices = int(numpy.floor(0.5*(image.shape[1] - cmap.shape[0]))) + numpy.arange(cmap.shape[0], dtype=numpy.int32)
@@ -116,13 +103,8 @@
 
     # Replace the intensity with the original image intensity to main full resolution
     # (in intensity, but not in color).
-<<<<<<< HEAD
     scale_factor = numpy.abs(image)/numpy.abs(im0_RGB).max(axis=2)
     im0_RGB = numpy.abs(im0_RGB)*scale_factor[:, :, numpy.newaxis]
-=======
-    scale_factor = numpy.abs(image)/numpy.abs(im0_RGB).max(0)
-    im0_RGB = numpy.abs(im0_RGB)*scale_factor
->>>>>>> c4a22168
 
     # reorient images
     if dim == 0:
