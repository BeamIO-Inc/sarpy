--- conflicted
+++ resolved
@@ -1,28 +1,3 @@
-<<<<<<< HEAD
-'''
-Module for reading Cosmo Skymed HDF5 imagery.  This is more or less
-a line-for-line port of the reader from NGA's MATLAB SAR Toolbox.
-'''
-# SarPy imports
-from .sicd import MetaNode
-from . import Reader as ReaderSuper  # Reader superclass
-from . import sicd
-from ...geometry import geocoords as gc
-from ...geometry import point_projection as point
-from .utils import chipper
-
-# Python standard library imports
-import copy
-import datetime
-# External dependencies
-import numpy as np
-import h5py
-# We prefer numpy.polynomial.polynomial over numpy.polyval/polyfit since its coefficient
-# ordering is consistent with SICD, and because it supports 2D polynomials.
-from numpy.polynomial import polynomial as poly
-from scipy.special import comb
-
-=======
 # -*- coding: utf-8 -*-
 """
 Functionality for reading Cosmo Skymed data into a SICD model.
@@ -34,7 +9,6 @@
 
 import numpy
 from numpy.polynomial import polynomial
->>>>>>> c4a22168
 from scipy.constants import speed_of_light
 from datetime import date
 
@@ -571,527 +545,5 @@
             out = '{}_{}_{}_{}'.format(sdatestr, the_sicd.CollectionInfo.CollectorName, the_sicd.CollectionInfo.RadarMode.ModeID, out)
         except (AttributeError, ValueError, TypeError):
             pass
-<<<<<<< HEAD
-    return meta
-
-
-def _extract_meta_from_HDF(filename):
-    '''
-    Extract the attribute metadata from the HDF5 files
-    '''
-    band_meta = []
-    band_shapes = []
-    with h5py.File(filename, 'r') as h5:
-        h5meta = _populate_meta(h5, recurse=False)
-
-        # per-band data
-        numbands = len(h5.keys())
-        for i in range(numbands):  # "pingpong" mode has multiple polarizations
-            groupname = '/S%02d' % (i+1)
-            band_meta.append(_populate_meta(h5[groupname]))
-            band_shapes.append(h5[groupname]['SBI'].shape[:2])
-    return h5meta, band_meta, band_shapes
-
-
-def _convert_meta(h5meta, band_meta, band_shapes):
-    '''
-    Extract the CSM metadata into SICD format
-
-    Inputs:
-    h5meta: The attributes from the HDF5 root
-    band_meta: A list of dicts, with dict i containing the attributes from /S0{i+1}
-    band_shapes: The dataset shapes of each band dataset.
-    '''
-    # TODO: This method is implemented in multiple locations.  Should be moved to a utility for reuse
-    def _polyshift(a, shift):
-        b = np.zeros(a.size)
-        for j in range(1, len(a) + 1):
-            for k in range(j, len(a) + 1):
-                b[j - 1] = b[j - 1] + (
-                    a[k - 1] * comb(k - 1, j - 1) * np.power(shift, (k - j)))
-        return b
-
-    numbands = len(band_meta)
-    # CollectionInfo
-    output_meta = MetaNode()
-    output_meta.CollectionInfo = MetaNode()
-    output_meta.CollectionInfo.CollectorName = h5meta['Satellite ID']
-    output_meta.CollectionInfo.CoreName = str(h5meta['Programmed Image ID'])
-    output_meta.CollectionInfo.CollectType = 'MONOSTATIC'
-
-    output_meta.CollectionInfo.RadarMode = MetaNode()
-
-    if h5meta['Acquisition Mode'] in [
-            'HIMAGE', 'PINGPONG', 'WIDEREGION', 'HUGEREGION'
-    ]:
-        output_meta.CollectionInfo.RadarMode.ModeType = 'STRIPMAP'
-    else:
-        # case {'ENHANCED SPOTLIGHT','SMART'} # "Spotlight"
-        output_meta.CollectionInfo.RadarMode.ModeType = 'DYNAMIC STRIPMAP'
-    output_meta.CollectionInfo.RadarMode.ModeID = h5meta['Multi-Beam ID']
-    output_meta.CollectionInfo.Classification = 'UNCLASSIFIED'
-
-    # ImageCreation
-    output_meta.ImageCreation = MetaNode()
-    img_create_time = datenum_w_frac(h5meta['Product Generation UTC'], True)
-    output_meta.ImageCreation.DateTime = img_create_time
-    output_meta.ImageCreation.Profile = 'Prototype'
-
-    # ImageData
-    output_meta.ImageData = MetaNode()  # Just a placeholder
-    # Most subfields added below in "per band" section
-    # Used for computing SCP later
-
-    # GeoData
-    output_meta.GeoData = MetaNode()
-    if h5meta['Ellipsoid Designator'] == 'WGS84':
-        output_meta.GeoData.EarthModel = 'WGS_84'
-
-    # Most subfields added below in "per band" section
-
-    # Grid
-    output_meta.Grid = MetaNode()
-    if h5meta['Projection ID'] == 'SLANT RANGE/AZIMUTH':
-        output_meta.Grid.ImagePlane = 'SLANT'
-        output_meta.Grid.Type = 'RGZERO'
-    else:
-        output_meta.Grid.ImagePlane = 'GROUND'
-    output_meta.Grid.Row = MetaNode()
-    output_meta.Grid.Col = MetaNode()
-    output_meta.Grid.Row.Sgn = -1  # Always true for CSM
-    output_meta.Grid.Col.Sgn = -1  # Always true for CSM
-    fc = h5meta['Radar Frequency']  # Center frequency
-    output_meta.Grid.Row.KCtr = 2 * fc / speed_of_light
-    output_meta.Grid.Col.KCtr = 0
-    output_meta.Grid.Row.DeltaKCOAPoly = np.atleast_2d(0)
-    output_meta.Grid.Row.WgtType = MetaNode()
-    output_meta.Grid.Col.WgtType = MetaNode()
-    output_meta.Grid.Row.WgtType.WindowName = h5meta[
-        'Range Focusing Weighting Function'].rstrip().upper()
-    if output_meta.Grid.Row.WgtType.WindowName == 'HAMMING':  # The usual CSM weigting
-        output_meta.Grid.Row.WgtType.Parameter = MetaNode()
-        output_meta.Grid.Row.WgtType.Parameter.name = 'COEFFICIENT'
-        output_meta.Grid.Row.WgtType.Parameter.value = \
-            str(h5meta['Range Focusing Weighting Coefficient'])
-    output_meta.Grid.Col.WgtType.WindowName = h5meta[
-        'Azimuth Focusing Weighting Function'].rstrip().upper()
-    if output_meta.Grid.Col.WgtType.WindowName == 'HAMMING':  # The usual CSM weigting
-        output_meta.Grid.Col.WgtType.Parameter = MetaNode()
-        output_meta.Grid.Col.WgtType.Parameter.name = 'COEFFICIENT'
-        output_meta.Grid.Col.WgtType.Parameter.value = \
-            str(h5meta['Azimuth Focusing Weighting Coefficient'])
-    # WgtFunct will be populated in sicd.derived_fields
-    # More subfields added below in "per band" section
-
-    # Timeline
-    [collectStart,
-     collectStartFrac] = datenum_w_frac(h5meta['Scene Sensing Start UTC'])
-    [collectEnd,
-     collectEndFrac] = datenum_w_frac(h5meta['Scene Sensing Stop UTC'])
-    # We loose a bit of precision when assigning the SICD CollectStart
-    # field, since a Python datetime type just doesn't have enough
-    # bits to handle the full precision given in the CSK metadata. However, all
-    # relative times within the SICD metadata structure will be computed at
-    # full precision.
-    output_meta.Timeline = MetaNode()
-    output_meta.Timeline.IPP = MetaNode()
-    output_meta.Timeline.IPP.Set = MetaNode()
-    output_meta.Timeline.CollectStart = datenum_w_frac(
-        h5meta['Scene Sensing Start UTC'], True)
-    output_meta.Timeline.CollectDuration = datenum_w_frac(
-        h5meta['Scene Sensing Stop UTC'], True)
-    output_meta.Timeline.CollectDuration = (
-        output_meta.Timeline.CollectDuration -
-        output_meta.Timeline.CollectStart).total_seconds()
-    output_meta.Timeline.IPP.Set.TStart = 0
-    output_meta.Timeline.IPP.Set.TEnd = 0  # Apply real value later.  Just a placeholder.
-    output_meta.Timeline.IPP.Set.IPPStart = 0
-    # More subfields added below in "per band" section
-
-    # Position
-    # Compute polynomial from state vectors
-    [ref_time, ref_time_frac] = datenum_w_frac(h5meta['Reference UTC'])
-    # Times in SICD are with respect to time from start of collect, but
-    # time in CSM are generally with respect to reference time.
-    ref_time_offset = np.round(ref_time - collectStart)
-    ref_time_offset += (
-        ref_time_frac - collectStartFrac)  # Handle fractional seconds
-    state_vector_T = h5meta['State Vectors Times']  # In seconds
-    state_vector_T = state_vector_T + ref_time_offset  # Make with respect to Timeline.CollectStart
-    state_vector_pos = h5meta['ECEF Satellite Position']
-    # sv2poly.m in MATLAB SAR Toolbox shows ways to determine best polynomial order,
-    # but 5th is almost always best
-    polyorder = np.minimum(5, len(state_vector_T) - 1)
-
-    P_x = poly.polyfit(state_vector_T, state_vector_pos[:, 0], polyorder)
-    P_y = poly.polyfit(state_vector_T, state_vector_pos[:, 1], polyorder)
-    P_z = poly.polyfit(state_vector_T, state_vector_pos[:, 2], polyorder)
-
-    # We don't use these since they are derivable from the position polynomial
-    # state_vector_vel = h5meta['ECEF Satellite Velocity']
-    # state_vector_acc = h5meta['ECEF Satellite Acceleration']
-    # P_vx = polyfit(state_vector_T, state_vector_vel(1,:), polyorder)
-    # P_vy = polyfit(state_vector_T, state_vector_vel(2,:), polyorder)
-    # P_vz = polyfit(state_vector_T, state_vector_vel(3,:), polyorder)
-    # P_ax = polyfit(state_vector_T, state_vector_acc(1,:), polyorder)
-    # P_ay = polyfit(state_vector_T, state_vector_acc(2,:), polyorder)
-    # P_az = polyfit(state_vector_T, state_vector_acc(3,:), polyorder)
-    # Store position polynomial
-    output_meta.Position = MetaNode()
-    output_meta.Position.ARPPoly = MetaNode()
-    output_meta.Position.ARPPoly.X = P_x
-    output_meta.Position.ARPPoly.Y = P_y
-    output_meta.Position.ARPPoly.Z = P_z
-
-    # RadarCollection
-    output_meta.RadarCollection = MetaNode()
-    output_meta.RadarCollection.RcvChannels = MetaNode()
-    output_meta.RadarCollection.RcvChannels.ChanParameters = []
-    tx_pol = []
-    for i in range(numbands):
-        pol = band_meta[i]['Polarisation']
-        output_meta.RadarCollection.RcvChannels.ChanParameters.append(MetaNode())
-        output_meta.RadarCollection.RcvChannels.ChanParameters[i].TxRcvPolarization = \
-            pol[0] + ':' + pol[1]
-        if pol[0] not in tx_pol:
-            tx_pol.append(pol[0])
-    if len(tx_pol) == 1:
-        output_meta.RadarCollection.TxPolarization = tx_pol
-    else:
-        output_meta.RadarCollection.TxPolarization = 'SEQUENCE'
-        output_meta.RadarCollection.TxSequence = []
-        for i in range(len(tx_pol)):
-            output_meta.RadarCollection.TxSequence.append(MetaNode())
-            output_meta.RadarCollection.TxSequence[i].TxStep = i + 1
-            output_meta.RadarCollection.TxSequence[i].TxPolarization = tx_pol[i]
-    # Most subfields added below in "per band" section
-
-    # ImageFormation
-    output_meta.ImageFormation = MetaNode()
-    output_meta.ImageFormation.RcvChanProc = MetaNode()
-    output_meta.ImageFormation.RcvChanProc.NumChanProc = 1
-    output_meta.ImageFormation.RcvChanProc.PRFScaleFactor = 1
-    output_meta.ImageFormation.ImageFormAlgo = 'RMA'
-    output_meta.ImageFormation.TStartProc = 0
-    output_meta.ImageFormation.TEndProc = output_meta.Timeline.CollectDuration
-    output_meta.ImageFormation.STBeamComp = 'SV'
-    output_meta.ImageFormation.ImageBeamComp = 'NO'
-    output_meta.ImageFormation.AzAutofocus = 'NO'
-    output_meta.ImageFormation.RgAutofocus = 'NO'
-    # More subfields added below in "per band" section
-    output_meta.RMA = MetaNode()
-    output_meta.RMA.RMAlgoType = 'OMEGA_K'
-    output_meta.RMA.ImageType = 'INCA'
-    output_meta.RMA.INCA = MetaNode()
-    output_meta.RMA.INCA.FreqZero = fc
-    # These polynomials are used later to determine RMA.INCA.DopCentroidPoly
-    t_az_ref = h5meta['Azimuth Polynomial Reference Time']
-    t_rg_ref = h5meta['Range Polynomial Reference Time']
-    # Strip of zero coefficients at end of polynomials.  Not required but makes things cleaner.
-    dop_poly_az = h5meta['Centroid vs Azimuth Time Polynomial']
-    dop_poly_az = dop_poly_az[:(np.argwhere(dop_poly_az != 0.0)[-1, 0] + 1)]
-    dop_poly_rg = h5meta['Centroid vs Range Time Polynomial']
-    dop_poly_rg = dop_poly_rg[:(np.argwhere(dop_poly_rg != 0.0)[-1, 0] + 1)]
-    # dop_rate_poly_az = h5meta['Doppler Rate vs Azimuth Time Polynomial']
-    dop_rate_poly_rg = h5meta['Doppler Rate vs Range Time Polynomial']
-    dop_rate_poly_rg = dop_rate_poly_rg[:(np.argwhere(dop_poly_rg != 0.0)[-1, 0] + 1)]
-
-    # SCPCOA
-    output_meta.SCPCOA = MetaNode()
-    output_meta.SCPCOA.SideOfTrack = h5meta['Look Side'][0:1].upper()
-    # Most subfields added below in "per band" section, but we grab this field
-    # now so we know to flip from CSM's EARLY-LATE column order to SICD's
-    # view-from-above column order.
-
-    # Process fields specific to each polarimetric band
-    band_independent_meta = copy.deepcopy(
-        output_meta)  # Values that are consistent across all bands
-    grouped_meta = []
-
-    for i in range(numbands):
-        output_meta = copy.deepcopy(band_independent_meta)
-        # ImageData
-        datasize = band_shapes[i]  # All polarizations should be same size
-        output_meta.ImageData = MetaNode()
-        output_meta.ImageData.NumCols = datasize[0]
-        output_meta.ImageData.NumRows = datasize[1]
-        output_meta.ImageData.FullImage = copy.deepcopy(output_meta.ImageData)
-        output_meta.ImageData.FirstRow = 0
-        output_meta.ImageData.FirstCol = 0
-        output_meta.ImageData.PixelType = 'RE16I_IM16I'
-        # There are many different options for picking the SCP point.  We chose
-        # the point that is closest to the reference zero-doppler and range
-        # times in the CSM metadata.
-        t_az_first = band_meta[i]['Zero Doppler Azimuth First Time']
-        # Zero doppler time of first column
-        ss_az_s = band_meta[i]['Line Time Interval']
-        # Image column spacing in zero doppler time (seconds)
-        output_meta.ImageData.SCPPixel = MetaNode()
-        output_meta.ImageData.SCPPixel.Col = int(
-            np.round((t_az_ref - t_az_first) / ss_az_s) + 1)
-        if output_meta.SCPCOA.SideOfTrack == 'L':
-            # Order of columns in SICD goes in reverse time for left-looking
-            ss_az_s = -ss_az_s
-            output_meta.ImageData.SCPPixel.Col = int(
-                output_meta.ImageData.NumCols -
-                output_meta.ImageData.SCPPixel.Col - 1)
-            # First column in SICD is actually last line in CSM terminology
-            t_az_first = band_meta[i]['Zero Doppler Azimuth Last Time']
-
-        t_rg_first = band_meta[i][
-            'Zero Doppler Range First Time']  # Range time of first row
-
-        if 'SCS' in h5meta['Product Type']:
-            # 'Column Time Interval' does not exist in detected products.
-            ss_rg_s = band_meta[i][
-                'Column Time Interval']  # Row spacing in range time (seconds)
-            output_meta.ImageData.SCPPixel.Row = int(
-                round((t_rg_ref - t_rg_first) / ss_rg_s) + 1)
-        else:
-            raise NotImplementedError('Only complex products supported')
-
-        # How Lockheed seems to pick the SCP:
-        output_meta.ImageData.SCPPixel = MetaNode()
-        output_meta.ImageData.SCPPixel.Col = datasize[0] // 2
-        output_meta.ImageData.SCPPixel.Row = int(np.ceil(datasize[1] / 2) - 1)
-
-        # GeoData
-        # Initially, we just seed this with a rough value.  Later we will put
-        # in something more precise.
-        latlon = band_meta[i]['Centre Geodetic Coordinates']
-        output_meta.GeoData.SCP = MetaNode()
-        output_meta.GeoData.SCP.LLH = MetaNode()
-        output_meta.GeoData.SCP.ECF = MetaNode()
-        output_meta.GeoData.SCP.LLH.Lat = latlon[0]
-        output_meta.GeoData.SCP.LLH.Lon = latlon[1]
-        # CSM generally gives HAE as zero.  Perhaps we should adjust this to DEM.
-        output_meta.GeoData.SCP.LLH.HAE = latlon[2]
-        ecf = gc.geodetic_to_ecf(latlon)[0]
-
-        output_meta.GeoData.SCP.ECF.X = ecf[0]
-        output_meta.GeoData.SCP.ECF.Y = ecf[1]
-        output_meta.GeoData.SCP.ECF.Z = ecf[2]
-        # Calling derived_sicd_fields at the end will populate these fields
-        # with the sensor model, so we don't need to do it here.
-        # latlon=get_hdf_attribute(dset_id(i),'Top Left Geodetic Coordinates')
-        # output_meta.GeoData.ImageCorners.ICP.FRFC.Lat=latlon(1)
-        # output_meta.GeoData.ImageCorners.ICP.FRFC.Lon=latlon(2)
-        # latlon=get_hdf_attribute(dset_id(i),'Bottom Left Geodetic Coordinates')
-        # output_meta.GeoData.ImageCorners.ICP.FRLC.Lat=latlon(1)
-        # output_meta.GeoData.ImageCorners.ICP.FRLC.Lon=latlon(2)
-        # latlon=get_hdf_attribute(dset_id(i),'Bottom Right Geodetic Coordinates')
-        # output_meta.GeoData.ImageCorners.ICP.LRLC.Lat=latlon(1)
-        # output_meta.GeoData.ImageCorners.ICP.LRLC.Lon=latlon(2)
-        # latlon=get_hdf_attribute(dset_id(i),'Top Right Geodetic Coordinates')
-        # output_meta.GeoData.ImageCorners.ICP.LRFC.Lat=latlon(1)
-        # output_meta.GeoData.ImageCorners.ICP.LRFC.Lon=latlon(2)
-
-        # Grid
-        output_meta.Grid.Row.SS = band_meta[i]['Column Spacing']
-        # Exactly equivalent to above:
-        # Grid.Row.SS=get_hdf_attribute(dset_id(i),'Column Time Interval')*speed_of_light/2
-        # Col.SS is derived after DRateSFPoly below, rather than used from this
-        # given field, so that SICD metadata can be internally consistent:
-        # output_meta.Grid.Col.SS = band_meta[i]['Line Spacing']
-        output_meta.Grid.Row.ImpRespBW = 2 * band_meta[i][
-            'Range Focusing Bandwidth'] / speed_of_light
-        output_meta.Grid.Row.DeltaK1 = -output_meta.Grid.Row.ImpRespBW / 2
-        output_meta.Grid.Row.DeltaK2 = -output_meta.Grid.Row.DeltaK1
-        # output_meta.Grid.Col.DeltaK1/2 will be populated by sicd.derived_fields
-        # ImpRespWid will be populated by sicd.derived_fields
-
-        # Timeline
-        prf = band_meta[i]['PRF']
-        output_meta.Timeline.IPP.Set.IPPEnd = int(
-            np.floor(prf * output_meta.Timeline.CollectDuration))
-        output_meta.Timeline.IPP.Set.IPPPoly = np.array([0, prf])
-        output_meta.Timeline.IPP.Set.TEnd = output_meta.Timeline.CollectDuration
-
-        # RadarCollection
-        # Absence of RefFreqIndex means all frequencies are true values
-        # output_meta.RadarCollection.RefFreqIndex=uint32(0)
-        chirp_length = band_meta[i]['Range Chirp Length']
-        chirp_rate = abs(band_meta[i]['Range Chirp Rate'])
-        bw = chirp_length * chirp_rate
-        output_meta.RadarCollection.TxFrequency = MetaNode()
-        output_meta.RadarCollection.TxFrequency.Min = fc - (bw / 2)
-        output_meta.RadarCollection.TxFrequency.Max = fc + (bw / 2)
-        output_meta.RadarCollection.Waveform = MetaNode()
-        output_meta.RadarCollection.Waveform.WFParameters = MetaNode()
-        output_meta.RadarCollection.Waveform.WFParameters.TxPulseLength = chirp_length
-        output_meta.RadarCollection.Waveform.WFParameters.TxRFBandwidth = bw
-        output_meta.RadarCollection.Waveform.WFParameters.TxFreqStart = \
-            output_meta.RadarCollection.TxFrequency.Min
-        output_meta.RadarCollection.Waveform.WFParameters.TxFMRate = chirp_rate
-        sample_rate = band_meta[i]['Sampling Rate']
-        if np.isnan(band_meta[i]['Reference Dechirping Time']):
-            output_meta.RadarCollection.Waveform.WFParameters.RcvDemodType = 'CHIRP'
-            output_meta.RadarCollection.Waveform.WFParameters.RcvFMRate = 0
-        else:
-            output_meta.RadarCollection.Waveform.WFParameters.RcvDemodType = 'STRETCH'
-
-        output_meta.RadarCollection.Waveform.WFParameters.RcvWindowLength = (
-            band_meta[i]['Echo Sampling Window Length']) / sample_rate
-        output_meta.RadarCollection.Waveform.WFParameters.ADCSampleRate = sample_rate
-
-        # ImageFormation
-        output_meta.ImageFormation.RcvChanProc.ChanIndex = i + 1
-        output_meta.ImageFormation.TxFrequencyProc = MetaNode()
-        output_meta.ImageFormation.TxFrequencyProc.MinProc = \
-            output_meta.RadarCollection.TxFrequency.Min
-        output_meta.ImageFormation.TxFrequencyProc.MaxProc = \
-            output_meta.RadarCollection.TxFrequency.Max
-        output_meta.ImageFormation.TxRcvPolarizationProc = \
-            output_meta.RadarCollection.RcvChannels.ChanParameters[i].TxRcvPolarization
-
-        # RMA
-        # Range time to SCP
-        t_rg_scp = t_rg_first + (ss_rg_s * float(output_meta.ImageData.SCPPixel.Row))
-        output_meta.RMA.INCA.R_CA_SCP = t_rg_scp * speed_of_light / 2
-        # Zero doppler time of SCP
-        t_az_scp = t_az_first + (ss_az_s * float(output_meta.ImageData.SCPPixel.Col))
-        # Compute DRateSFPoly
-        # We do this first since some other things are dependent on it.
-        # For the purposes of the DRateSFPoly computation, we ignore any
-        # changes in velocity or doppler rate over the azimuth dimension.
-        # Velocity is derivate of position.
-        scp_ca_time = t_az_scp + ref_time_offset  # With respect to start of collect
-        vel_x = poly.polyval(scp_ca_time, poly.polyder(P_x))
-        vel_y = poly.polyval(scp_ca_time, poly.polyder(P_y))
-        vel_z = poly.polyval(scp_ca_time, poly.polyder(P_z))
-        vm_ca_sq = vel_x**2 + vel_y**2 + vel_z**2  # Magnitude of the velocity squared
-        # Polynomial representing range as a function of range distance from SCP
-        r_ca = np.array([output_meta.RMA.INCA.R_CA_SCP, 1.])
-        dop_rate_poly_rg_shifted = _polyshift(dop_rate_poly_rg, t_rg_scp - t_rg_ref)
-        dop_rate_poly_rg_scaled = dop_rate_poly_rg_shifted * np.power(
-            ss_rg_s / output_meta.Grid.Row.SS,
-            np.arange(0, len(dop_rate_poly_rg)))
-        output_meta.RMA.INCA.DRateSFPoly = -poly.polymul(
-            dop_rate_poly_rg_scaled, r_ca) * (
-                speed_of_light / (2.0 * fc * vm_ca_sq))  # Assumes a SGN of -1
-        output_meta.RMA.INCA.DRateSFPoly = np.array(
-            [output_meta.RMA.INCA.DRateSFPoly])  # .transpose()
-
-        # Fields dependent on Doppler rate
-        # This computation of SS is actually better than the claimed SS
-        # (Line Spacing) in many ways, because this makes all of the metadata
-        # internally consistent.  This must be the sample spacing exactly at SCP
-        # (which is the definition for SS in SICD), if the other metadata from
-        # which is it computed is correct and consistent. Since column SS can vary
-        # slightly over a RGZERO image, we don't know if the claimed sample spacing
-        # in the native metadata is at our chosen SCP, or another point, or an
-        # average across image or something else.
-        output_meta.Grid.Col.SS = (np.sqrt(vm_ca_sq) * ss_az_s *
-                                   output_meta.RMA.INCA.DRateSFPoly[0, 0])
-        # Convert to azimuth spatial bandwidth (cycles per meter)
-        output_meta.Grid.Col.ImpRespBW = min(
-             band_meta[i]['Azimuth Focusing Bandwidth'] * abs(ss_az_s),
-             1) / output_meta.Grid.Col.SS  # Can't have more bandwidth in data than sample spacing
-        output_meta.RMA.INCA.TimeCAPoly = np.array([scp_ca_time,
-                                                    ss_az_s / output_meta.Grid.Col.SS])
-
-        # Compute DopCentroidPoly/DeltaKCOAPoly
-        output_meta.RMA.INCA.DopCentroidPoly = np.zeros((len(dop_poly_rg),
-                                                         len(dop_poly_az)))
-        # Compute doppler centroid value at SCP
-        output_meta.RMA.INCA.DopCentroidPoly[0] = (
-            poly.polyval(t_rg_scp - t_rg_ref, dop_poly_rg) + poly.polyval(
-                t_az_scp - t_az_ref, dop_poly_az) - 0.5 *
-            (dop_poly_az[0] + dop_poly_rg[0]))  # These should be identical
-        # Shift 1D polynomials to account for SCP
-        dop_poly_az_shifted = _polyshift(dop_poly_az, t_az_scp - t_az_ref)
-        dop_poly_rg_shifted = _polyshift(dop_poly_rg, t_rg_scp - t_rg_ref)
-        # Scale 1D polynomials to from Hz/s^n to Hz/m^n
-        dop_poly_az_scaled = dop_poly_az_shifted * np.power(
-            ss_az_s / output_meta.Grid.Col.SS, np.arange(0, len(dop_poly_az)))
-        dop_poly_rg_scaled = dop_poly_rg_shifted * np.power(
-            ss_rg_s / output_meta.Grid.Row.SS, np.arange(0, len(dop_poly_rg)))
-        output_meta.RMA.INCA.DopCentroidPoly[1:, 0] = dop_poly_rg_scaled[1:]
-        output_meta.RMA.INCA.DopCentroidPoly[0, 1:] = dop_poly_az_scaled[1:]
-        output_meta.RMA.INCA.DopCentroidCOA = True
-        output_meta.Grid.Col.DeltaKCOAPoly = (output_meta.RMA.INCA.DopCentroidPoly * ss_az_s /
-                                              output_meta.Grid.Col.SS)
-
-        # TimeCOAPoly
-        # TimeCOAPoly=TimeCA+(DopCentroid/dop_rate)
-        # Since we can't evaluate this equation analytically, we will evaluate
-        # samples of it across our image and fit a 2D polynomial to it.
-        # From radarsat.py
-        POLY_ORDER = 2  # Order of polynomial which we want to compute in each dimension
-        grid_samples = POLY_ORDER + 1
-        coords_az_m = np.linspace(
-            -output_meta.ImageData.SCPPixel.Col,
-            (output_meta.ImageData.NumCols - output_meta.ImageData.SCPPixel.Col - 1),
-            grid_samples) * output_meta.Grid.Col.SS
-        coords_rg_m = np.linspace(
-            -output_meta.ImageData.SCPPixel.Row,
-            (output_meta.ImageData.NumRows - output_meta.ImageData.SCPPixel.Row - 1),
-            grid_samples) * output_meta.Grid.Row.SS
-        [coords_az_m_2d, coords_rg_m_2d] = np.meshgrid(coords_az_m,
-                                                       coords_rg_m)
-        timeca_sampled = poly.polyval2d(
-            coords_rg_m_2d, coords_az_m_2d,
-            np.atleast_2d(output_meta.RMA.INCA.TimeCAPoly))
-        dopcentroid_sampled = poly.polyval2d(
-            coords_rg_m_2d, coords_az_m_2d,
-            output_meta.RMA.INCA.DopCentroidPoly)
-        doprate_sampled = poly.polyval2d(
-            coords_rg_m_2d, coords_az_m_2d,
-            np.atleast_2d(dop_rate_poly_rg_scaled))
-        timecoa_sampled = timeca_sampled + (
-            dopcentroid_sampled / doprate_sampled)
-        # Least squares fit for 2D polynomial
-        a = np.zeros(((POLY_ORDER + 1)**2, (POLY_ORDER + 1)**2))
-        for k in range(POLY_ORDER + 1):
-            for j in range(POLY_ORDER + 1):
-                a[:, k * (POLY_ORDER + 1) + j] = np.multiply(
-                    np.power(coords_az_m_2d.flatten(), j),
-                    np.power(coords_rg_m_2d.flatten(), k))
-        A = np.zeros(((POLY_ORDER + 1)**2, (POLY_ORDER + 1)**2))
-        for k in range((POLY_ORDER + 1)**2):
-            for j in range((POLY_ORDER + 1)**2):
-                A[k, j] = np.multiply(a[:, k], a[:, j]).sum()
-        b_coa = [
-            np.multiply(timecoa_sampled.flatten(), a[:, k]).sum()
-            for k in range((POLY_ORDER + 1)**2)
-        ]
-        x_coa = np.linalg.solve(A, b_coa)
-        output_meta.Grid.TimeCOAPoly = np.reshape(
-            x_coa, (POLY_ORDER + 1, POLY_ORDER + 1))
-
-        # Radiometric
-        output_meta.Radiometric = MetaNode()
-        if h5meta['Range Spreading Loss Compensation Geometry'] != 'NONE':
-            fact = h5meta['Reference Slant Range']**(
-                2 * h5meta['Reference Slant Range Exponent'])
-            if h5meta['Calibration Constant Compensation Flag'] == 0:
-                fact = fact * (1 / (h5meta['Rescaling Factor']**2))
-                fact = fact / band_meta[i]['Calibration Constant']
-                output_meta.Radiometric.BetaZeroSFPoly = np.array([[fact]])
-
-        # GeoData
-        # Now that sensor model fields have been populated, we can populate
-        # GeoData.SCP more precisely.
-        ecf = point.image_to_ground([
-            output_meta.ImageData.SCPPixel.Row,
-            output_meta.ImageData.SCPPixel.Col
-        ], output_meta)[0]
-
-        output_meta.GeoData.SCP.ECF.X = ecf[0]
-        output_meta.GeoData.SCP.ECF.Y = ecf[1]
-        output_meta.GeoData.SCP.ECF.Z = ecf[2]
-        llh = gc.ecf_to_geodetic(ecf)[0]
-        output_meta.GeoData.SCP.LLH.Lat = llh[0]
-        output_meta.GeoData.SCP.LLH.Lon = llh[1]
-        output_meta.GeoData.SCP.LLH.HAE = llh[2]
-
-        # SCPCOA
-        sicd.derived_fields(output_meta)
-
-        grouped_meta.append(output_meta)
-
-    return grouped_meta
-=======
-
-        return out
->>>>>>> c4a22168
+
+        return out